--- conflicted
+++ resolved
@@ -19,17 +19,9 @@
 
 export const InstanceCard: FC<InstanceCardProps> = React.memo(
   ({ instance, theme = "primary", classes }) => {
-<<<<<<< HEAD
-    // const [isOpenModal, setIsOpenModal] = useState<boolean>(false);
-    // const onCloseHandler = useCallback(() => {
-    //   setIsOpenModal(false);
-    // }, []);
-
     const { translation } = useTranslation();
     const instanceTranslations = translation.pages.instances.list.instanceCard;
 
-=======
->>>>>>> a261e0e3
     return (
       <>
         <div
